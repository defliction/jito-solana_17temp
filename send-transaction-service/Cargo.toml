[package]
name = "solana-send-transaction-service"
version = "1.10.40"
description = "Solana send transaction service"
authors = ["Solana Maintainers <maintainers@solana.foundation>"]
repository = "https://github.com/solana-labs/solana"
homepage = "https://solana.com/"
documentation = "https://docs.rs/solana-send-transaction-service"
license = "Apache-2.0"
edition = "2021"

[dependencies]
crossbeam-channel = "0.5"
log = "0.4.14"
<<<<<<< HEAD
solana-client = { path = "../client", version = "=1.10.39" }
solana-gossip = { path = "../gossip", version = "=1.10.39" }
solana-measure = { path = "../measure", version = "=1.10.39" }
solana-metrics = { path = "../metrics", version = "=1.10.39" }
solana-runtime = { path = "../runtime", version = "=1.10.39" }
solana-sdk = { path = "../sdk", version = "=1.10.39" }
=======
solana-client = { path = "../client", version = "=1.10.40" }
solana-measure = { path = "../measure", version = "=1.10.40" }
solana-metrics = { path = "../metrics", version = "=1.10.40" }
solana-runtime = { path = "../runtime", version = "=1.10.40" }
solana-sdk = { path = "../sdk", version = "=1.10.40" }
>>>>>>> e3124bad

[dev-dependencies]
<<<<<<< HEAD
solana-logger = { path = "../logger", version = "=1.10.39" }
solana-streamer = { path = "../streamer", version = "=1.10.39" }
=======
solana-logger = { path = "../logger", version = "=1.10.40" }
>>>>>>> e3124bad

[package.metadata.docs.rs]
targets = ["x86_64-unknown-linux-gnu"]<|MERGE_RESOLUTION|>--- conflicted
+++ resolved
@@ -12,28 +12,16 @@
 [dependencies]
 crossbeam-channel = "0.5"
 log = "0.4.14"
-<<<<<<< HEAD
-solana-client = { path = "../client", version = "=1.10.39" }
-solana-gossip = { path = "../gossip", version = "=1.10.39" }
-solana-measure = { path = "../measure", version = "=1.10.39" }
-solana-metrics = { path = "../metrics", version = "=1.10.39" }
-solana-runtime = { path = "../runtime", version = "=1.10.39" }
-solana-sdk = { path = "../sdk", version = "=1.10.39" }
-=======
 solana-client = { path = "../client", version = "=1.10.40" }
+solana-gossip = { path = "../gossip", version = "=1.10.40" }
 solana-measure = { path = "../measure", version = "=1.10.40" }
 solana-metrics = { path = "../metrics", version = "=1.10.40" }
 solana-runtime = { path = "../runtime", version = "=1.10.40" }
 solana-sdk = { path = "../sdk", version = "=1.10.40" }
->>>>>>> e3124bad
 
 [dev-dependencies]
-<<<<<<< HEAD
-solana-logger = { path = "../logger", version = "=1.10.39" }
-solana-streamer = { path = "../streamer", version = "=1.10.39" }
-=======
 solana-logger = { path = "../logger", version = "=1.10.40" }
->>>>>>> e3124bad
+solana-streamer = { path = "../streamer", version = "=1.10.40" }
 
 [package.metadata.docs.rs]
 targets = ["x86_64-unknown-linux-gnu"]