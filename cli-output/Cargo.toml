--- conflicted
+++ resolved
@@ -20,23 +20,13 @@
 semver = "1.0.6"
 serde = "1.0.136"
 serde_json = "1.0.79"
-<<<<<<< HEAD
-solana-account-decoder = { path = "../account-decoder", version = "=1.10.39" }
-solana-clap-utils = { path = "../clap-utils", version = "=1.10.39" }
-solana-cli-config = { path = "../cli-config", version = "=1.10.39" }
-solana-client = { path = "../client", version = "=1.10.39" }
-solana-sdk = { path = "../sdk", version = "=1.10.39" }
-solana-transaction-status = { path = "../transaction-status", version = "=1.10.39" }
-solana-vote-program = { path = "../programs/vote", version = "=1.10.39" }
-=======
 solana-account-decoder = { path = "../account-decoder", version = "=1.10.40" }
 solana-clap-utils = { path = "../clap-utils", version = "=1.10.40" }
+solana-cli-config = { path = "../cli-config", version = "=1.10.40" }
 solana-client = { path = "../client", version = "=1.10.40" }
-solana-cli-config = { path = "../cli-config", version = "=1.10.40" }
 solana-sdk = { path = "../sdk", version = "=1.10.40" }
 solana-transaction-status = { path = "../transaction-status", version = "=1.10.40" }
 solana-vote-program = { path = "../programs/vote", version = "=1.10.40" }
->>>>>>> e3124bad
 spl-memo = { version = "=3.0.1", features = ["no-entrypoint"] }
 
 [dev-dependencies]
