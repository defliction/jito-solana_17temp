[package]
name = "solana-runtime"
version = "1.10.40"
description = "Solana runtime"
authors = ["Solana Maintainers <maintainers@solana.foundation>"]
repository = "https://github.com/solana-labs/solana"
license = "Apache-2.0"
homepage = "https://solana.com/"
documentation = "https://docs.rs/solana-runtime"
edition = "2021"

[dependencies]
arrayref = "0.3.6"
bincode = "1.3.3"
blake3 = "1.3.1"
bv = { version = "0.11.1", features = ["serde"] }
bytemuck = "1.8.0"
byteorder = "1.4.3"
bzip2 = "0.4.3"
crossbeam-channel = "0.5"
dashmap = { version = "4.0.2", features = ["rayon", "raw-api"] }
dir-diff = "0.3.2"
flate2 = "1.0.22"
fnv = "1.0.7"
im = { version = "15.1.0", features = ["rayon", "serde"] }
index_list = "0.2.7"
itertools = "0.10.3"
lazy_static = "1.4.0"
log = "0.4.14"
lz4 = "1.24.0"
memmap2 = "0.5.3"
num-derive = { version = "0.3" }
num-traits = { version = "0.2" }
num_cpus = "1.13.1"
ouroboros = "0.14.2"
rand = "0.7.0"
rayon = "1.5.1"
regex = "1.5.4"
serde = { version = "1.0.136", features = ["rc"] }
serde_derive = "1.0.103"
<<<<<<< HEAD
solana-address-lookup-table-program = { path = "../programs/address-lookup-table", version = "=1.10.39" }
solana-bucket-map = { path = "../bucket_map", version = "=1.10.39" }
solana-compute-budget-program = { path = "../programs/compute-budget", version = "=1.10.39" }
solana-config-program = { path = "../programs/config", version = "=1.10.39" }
solana-frozen-abi = { path = "../frozen-abi", version = "=1.10.39" }
solana-frozen-abi-macro = { path = "../frozen-abi/macro", version = "=1.10.39" }
solana-measure = { path = "../measure", version = "=1.10.39" }
solana-metrics = { path = "../metrics", version = "=1.10.39" }
solana-program-runtime = { path = "../program-runtime", version = "=1.10.39" }
solana-rayon-threadlimit = { path = "../rayon-threadlimit", version = "=1.10.39" }
solana-sdk = { path = "../sdk", version = "=1.10.39" }
solana-stake-program = { path = "../programs/stake", version = "=1.10.39" }
solana-vote-program = { path = "../programs/vote", version = "=1.10.39" }
solana-zk-token-proof-program = { path = "../programs/zk-token-proof", version = "=1.10.39" }
solana-zk-token-sdk = { path = "../zk-token-sdk", version = "=1.10.39" }
strum = { version = "0.24", features = ["derive"] }
strum_macros = "0.24"
=======
solana-address-lookup-table-program = { path = "../programs/address-lookup-table", version = "=1.10.40" }
solana-bucket-map = { path = "../bucket_map", version = "=1.10.40" }
solana-compute-budget-program = { path = "../programs/compute-budget", version = "=1.10.40" }
solana-config-program = { path = "../programs/config", version = "=1.10.40" }
solana-frozen-abi = { path = "../frozen-abi", version = "=1.10.40" }
solana-frozen-abi-macro = { path = "../frozen-abi/macro", version = "=1.10.40" }
solana-measure = { path = "../measure", version = "=1.10.40" }
solana-metrics = { path = "../metrics", version = "=1.10.40" }
solana-program-runtime = { path = "../program-runtime", version = "=1.10.40" }
solana-rayon-threadlimit = { path = "../rayon-threadlimit", version = "=1.10.40" }
solana-sdk = { path = "../sdk", version = "=1.10.40" }
solana-stake-program = { path = "../programs/stake", version = "=1.10.40" }
solana-vote-program = { path = "../programs/vote", version = "=1.10.40" }
solana-zk-token-proof-program = { path = "../programs/zk-token-proof", version = "=1.10.40" }
solana-zk-token-sdk = { path = "../zk-token-sdk", version = "=1.10.40" }
>>>>>>> e3124bad
symlink = "0.1.0"
tar = "0.4.38"
tempfile = "3.3.0"
thiserror = "1.0"
zstd = "0.11.1"

[lib]
crate-type = ["lib"]
name = "solana_runtime"

[dev-dependencies]
assert_matches = "1.5.0"
ed25519-dalek = "=1.0.1"
libsecp256k1 = "0.6.0"
rand_chacha = "0.2.2"
solana-logger = { path = "../logger", version = "=1.10.40" }

[package.metadata.docs.rs]
targets = ["x86_64-unknown-linux-gnu"]

[build-dependencies]
rustc_version = "0.4"<|MERGE_RESOLUTION|>--- conflicted
+++ resolved
@@ -38,25 +38,6 @@
 regex = "1.5.4"
 serde = { version = "1.0.136", features = ["rc"] }
 serde_derive = "1.0.103"
-<<<<<<< HEAD
-solana-address-lookup-table-program = { path = "../programs/address-lookup-table", version = "=1.10.39" }
-solana-bucket-map = { path = "../bucket_map", version = "=1.10.39" }
-solana-compute-budget-program = { path = "../programs/compute-budget", version = "=1.10.39" }
-solana-config-program = { path = "../programs/config", version = "=1.10.39" }
-solana-frozen-abi = { path = "../frozen-abi", version = "=1.10.39" }
-solana-frozen-abi-macro = { path = "../frozen-abi/macro", version = "=1.10.39" }
-solana-measure = { path = "../measure", version = "=1.10.39" }
-solana-metrics = { path = "../metrics", version = "=1.10.39" }
-solana-program-runtime = { path = "../program-runtime", version = "=1.10.39" }
-solana-rayon-threadlimit = { path = "../rayon-threadlimit", version = "=1.10.39" }
-solana-sdk = { path = "../sdk", version = "=1.10.39" }
-solana-stake-program = { path = "../programs/stake", version = "=1.10.39" }
-solana-vote-program = { path = "../programs/vote", version = "=1.10.39" }
-solana-zk-token-proof-program = { path = "../programs/zk-token-proof", version = "=1.10.39" }
-solana-zk-token-sdk = { path = "../zk-token-sdk", version = "=1.10.39" }
-strum = { version = "0.24", features = ["derive"] }
-strum_macros = "0.24"
-=======
 solana-address-lookup-table-program = { path = "../programs/address-lookup-table", version = "=1.10.40" }
 solana-bucket-map = { path = "../bucket_map", version = "=1.10.40" }
 solana-compute-budget-program = { path = "../programs/compute-budget", version = "=1.10.40" }
@@ -72,7 +53,8 @@
 solana-vote-program = { path = "../programs/vote", version = "=1.10.40" }
 solana-zk-token-proof-program = { path = "../programs/zk-token-proof", version = "=1.10.40" }
 solana-zk-token-sdk = { path = "../zk-token-sdk", version = "=1.10.40" }
->>>>>>> e3124bad
+strum = { version = "0.24", features = ["derive"] }
+strum_macros = "0.24"
 symlink = "0.1.0"
 tar = "0.4.38"
 tempfile = "3.3.0"
